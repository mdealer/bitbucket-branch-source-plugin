--- conflicted
+++ resolved
@@ -23,8 +23,6 @@
  */
 package com.cloudbees.jenkins.plugins.bitbucket;
 
-import static org.junit.Assert.assertEquals;
-
 import com.cloudbees.jenkins.plugins.bitbucket.api.BitbucketApi;
 import com.cloudbees.jenkins.plugins.bitbucket.api.BitbucketAuthenticator;
 import com.cloudbees.jenkins.plugins.bitbucket.api.BitbucketRepositoryProtocol;
@@ -33,6 +31,8 @@
 import com.cloudbees.jenkins.plugins.bitbucket.server.BitbucketServerWebhookImplementation;
 import com.cloudbees.jenkins.plugins.bitbucket.server.client.BitbucketServerAPIClient;
 import org.junit.Test;
+
+import static org.junit.Assert.assertEquals;
 
 public class UriResolverTest {
 
@@ -53,12 +53,8 @@
                 "user1",
                 "repo1"
         ));
-<<<<<<< HEAD
         api = new BitbucketServerAPIClient("http://localhost:1234", "test", null, null, false,
                 BitbucketServerWebhookImplementation.PLUGIN);
-=======
-        api = new BitbucketServerAPIClient("http://localhost:1234", "test", null, (BitbucketAuthenticator) null, false);
->>>>>>> 021f6d69
         assertEquals("http://localhost:1234/scm/user2/repo2.git", api.getRepositoryUri(
                 BitbucketRepositoryType.GIT,
                 BitbucketRepositoryProtocol.HTTP,
@@ -66,12 +62,8 @@
                 "user2",
                 "repo2"
         ));
-<<<<<<< HEAD
         api = new BitbucketServerAPIClient("http://192.168.1.100:1234", "test", null, null, false,
                 BitbucketServerWebhookImplementation.PLUGIN);
-=======
-        api = new BitbucketServerAPIClient("http://192.168.1.100:1234", "test", null, (BitbucketAuthenticator) null, false);
->>>>>>> 021f6d69
         assertEquals("http://192.168.1.100:1234/scm/user2/repo2.git", api.getRepositoryUri(
                 BitbucketRepositoryType.GIT,
                 BitbucketRepositoryProtocol.HTTP,
@@ -79,12 +71,8 @@
                 "user2",
                 "repo2"
         ));
-<<<<<<< HEAD
         api = new BitbucketServerAPIClient("http://devtools.test:1234/git/web/", "test", null, null, false,
                 BitbucketServerWebhookImplementation.PLUGIN);
-=======
-        api = new BitbucketServerAPIClient("http://devtools.test:1234/git/web/", "test", null, (BitbucketAuthenticator) null, false);
->>>>>>> 021f6d69
         assertEquals("http://devtools.test:1234/git/web/scm/user2/repo2.git", api.getRepositoryUri(
                 BitbucketRepositoryType.GIT,
                 BitbucketRepositoryProtocol.HTTP,
@@ -111,12 +99,8 @@
                 "user1",
                 "repo1"
         ));
-<<<<<<< HEAD
         api = new BitbucketServerAPIClient("http://localhost:1234", "test", null, null, false,
                 BitbucketServerWebhookImplementation.PLUGIN);
-=======
-        api = new BitbucketServerAPIClient("http://localhost:1234", "test", null, (BitbucketAuthenticator) null, false);
->>>>>>> 021f6d69
         assertEquals("ssh://git@localhost:7999/user2/repo2.git", api.getRepositoryUri(
                 BitbucketRepositoryType.GIT,
                 BitbucketRepositoryProtocol.SSH,
@@ -124,12 +108,8 @@
                 "user2",
                 "repo2"
         ));
-<<<<<<< HEAD
         api = new BitbucketServerAPIClient("http://myserver", "test", null, null, false,
                 BitbucketServerWebhookImplementation.PLUGIN);
-=======
-        api = new BitbucketServerAPIClient("http://myserver", "test", null, (BitbucketAuthenticator) null, false);
->>>>>>> 021f6d69
         assertEquals("ssh://git@myserver:7999/user2/repo2.git", api.getRepositoryUri(
                 BitbucketRepositoryType.GIT,
                 BitbucketRepositoryProtocol.SSH,
@@ -141,23 +121,15 @@
 
     @Test(expected = IllegalArgumentException.class)
     public void httpUriResolverIllegalStates() throws Exception {
-<<<<<<< HEAD
         new BitbucketServerAPIClient("http://localhost:1234", "test", null, null, false,
                 BitbucketServerWebhookImplementation.PLUGIN)
-=======
-        new BitbucketServerAPIClient("http://localhost:1234", "test", null, (BitbucketAuthenticator) null, false)
->>>>>>> 021f6d69
                 .getRepositoryUri(BitbucketRepositoryType.MERCURIAL, BitbucketRepositoryProtocol.HTTP, null, "user1", "repo1");
     }
 
     @Test(expected = IllegalArgumentException.class)
     public void sshUriResolverIllegalStates() throws Exception {
-<<<<<<< HEAD
         new BitbucketServerAPIClient("http://localhost:1234", "test", null, null, false,
                 BitbucketServerWebhookImplementation.PLUGIN)
-=======
-        new BitbucketServerAPIClient("http://localhost:1234", "test", null, (BitbucketAuthenticator) null, false)
->>>>>>> 021f6d69
                 .getRepositoryUri(BitbucketRepositoryType.MERCURIAL, BitbucketRepositoryProtocol.SSH, null, "user1",
                         "repo1");
     }
