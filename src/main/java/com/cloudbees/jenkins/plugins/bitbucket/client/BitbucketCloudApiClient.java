/*
 * The MIT License
 *
 * Copyright (c) 2016, CloudBees, Inc.
 *
 * Permission is hereby granted, free of charge, to any person obtaining a copy
 * of this software and associated documentation files (the "Software"), to deal
 * in the Software without restriction, including without limitation the rights
 * to use, copy, modify, merge, publish, distribute, sublicense, and/or sell
 * copies of the Software, and to permit persons to whom the Software is
 * furnished to do so, subject to the following conditions:
 *
 * The above copyright notice and this permission notice shall be included in
 * all copies or substantial portions of the Software.
 *
 * THE SOFTWARE IS PROVIDED "AS IS", WITHOUT WARRANTY OF ANY KIND, EXPRESS OR
 * IMPLIED, INCLUDING BUT NOT LIMITED TO THE WARRANTIES OF MERCHANTABILITY,
 * FITNESS FOR A PARTICULAR PURPOSE AND NONINFRINGEMENT. IN NO EVENT SHALL THE
 * AUTHORS OR COPYRIGHT HOLDERS BE LIABLE FOR ANY CLAIM, DAMAGES OR OTHER
 * LIABILITY, WHETHER IN AN ACTION OF CONTRACT, TORT OR OTHERWISE, ARISING FROM,
 * OUT OF OR IN CONNECTION WITH THE SOFTWARE OR THE USE OR OTHER DEALINGS IN
 * THE SOFTWARE.
 */
package com.cloudbees.jenkins.plugins.bitbucket.client;

import com.cloudbees.jenkins.plugins.bitbucket.api.BitbucketApi;
import com.cloudbees.jenkins.plugins.bitbucket.api.BitbucketBuildStatus;
import com.cloudbees.jenkins.plugins.bitbucket.api.BitbucketCommit;
import com.cloudbees.jenkins.plugins.bitbucket.api.BitbucketException;
import com.cloudbees.jenkins.plugins.bitbucket.api.BitbucketPullRequest;
import com.cloudbees.jenkins.plugins.bitbucket.api.BitbucketRepository;
import com.cloudbees.jenkins.plugins.bitbucket.api.BitbucketRepositoryProtocol;
import com.cloudbees.jenkins.plugins.bitbucket.api.BitbucketRepositoryType;
import com.cloudbees.jenkins.plugins.bitbucket.api.BitbucketRequestException;
import com.cloudbees.jenkins.plugins.bitbucket.api.BitbucketTeam;
import com.cloudbees.jenkins.plugins.bitbucket.api.BitbucketWebHook;
import com.cloudbees.jenkins.plugins.bitbucket.client.branch.BitbucketCloudBranch;
import com.cloudbees.jenkins.plugins.bitbucket.client.branch.BitbucketCloudCommit;
import com.cloudbees.jenkins.plugins.bitbucket.client.pullrequest.BitbucketPullRequestValue;
import com.cloudbees.jenkins.plugins.bitbucket.client.pullrequest.BitbucketPullRequests;
import com.cloudbees.jenkins.plugins.bitbucket.client.repository.BitbucketCloudRepository;
import com.cloudbees.jenkins.plugins.bitbucket.client.repository.BitbucketCloudTeam;
import com.cloudbees.jenkins.plugins.bitbucket.client.repository.BitbucketRepositoryHook;
import com.cloudbees.jenkins.plugins.bitbucket.client.repository.BitbucketRepositoryHooks;
import com.cloudbees.jenkins.plugins.bitbucket.client.repository.PaginatedBitbucketRepository;
import com.cloudbees.jenkins.plugins.bitbucket.client.repository.UserRoleInRepository;
import com.cloudbees.plugins.credentials.common.StandardUsernamePasswordCredentials;
import edu.umd.cs.findbugs.annotations.CheckForNull;
import edu.umd.cs.findbugs.annotations.NonNull;
import hudson.ProxyConfiguration;
import hudson.util.Secret;
import java.io.FileNotFoundException;
import java.io.IOException;
import java.io.UnsupportedEncodingException;
import java.net.InetSocketAddress;
import java.net.Proxy;
import java.net.URLEncoder;
import java.util.ArrayList;
<<<<<<< HEAD
=======
import java.util.Arrays;
import java.util.Collections;
>>>>>>> de409ea2
import java.util.List;
import java.util.logging.Logger;
<<<<<<< HEAD
import jenkins.model.Jenkins;
import net.sf.json.JSONObject;
=======

import com.cloudbees.jenkins.plugins.bitbucket.hooks.BitbucketSCMSourcePushHookReceiver;
import com.cloudbees.jenkins.plugins.bitbucket.hooks.HookEventType;
>>>>>>> de409ea2
import org.apache.commons.httpclient.HostConfiguration;
import org.apache.commons.httpclient.HttpClient;
import org.apache.commons.httpclient.HttpStatus;
import org.apache.commons.httpclient.HttpMethod;
import org.apache.commons.httpclient.HttpState;
import org.apache.commons.httpclient.MultiThreadedHttpConnectionManager;
import org.apache.commons.httpclient.NameValuePair;
import org.apache.commons.httpclient.UsernamePasswordCredentials;
import org.apache.commons.httpclient.URIException;
import org.apache.commons.httpclient.auth.AuthScope;
import org.apache.commons.httpclient.methods.DeleteMethod;
import org.apache.commons.httpclient.methods.GetMethod;
import org.apache.commons.httpclient.methods.PostMethod;
import org.apache.commons.httpclient.methods.StringRequestEntity;
import org.apache.commons.lang.StringUtils;
import org.codehaus.jackson.JsonGenerationException;
import org.codehaus.jackson.JsonNode;
import org.codehaus.jackson.JsonParseException;
import org.codehaus.jackson.map.JsonMappingException;
import org.codehaus.jackson.map.ObjectMapper;

public class BitbucketCloudApiClient implements BitbucketApi {
    private static final Logger LOGGER = Logger.getLogger(BitbucketCloudApiClient.class.getName());
    private static final String V1_API_BASE_URL = "https://bitbucket.org/api/1.0/repositories/";
    private static final String V2_API_BASE_URL = "https://bitbucket.org/api/2.0/repositories/";
    private static final String V2_TEAMS_API_BASE_URL = "https://bitbucket.org/api/2.0/teams/";
    private static final int MAX_PAGES = 100;
    private HttpClient client;
    private static final MultiThreadedHttpConnectionManager connectionManager = new MultiThreadedHttpConnectionManager();
    private final String owner;
    private final String repositoryName;
    private final UsernamePasswordCredentials credentials;

    static {
        connectionManager.getParams().setDefaultMaxConnectionsPerHost(20);
        connectionManager.getParams().setMaxTotalConnections(22);
    }

    public BitbucketCloudApiClient(String owner, String repositoryName, StandardUsernamePasswordCredentials creds) {
        if (creds != null) {
            this.credentials = new UsernamePasswordCredentials(creds.getUsername(), Secret.toString(creds.getPassword()));
        } else {
            this.credentials = null;
        }
        this.owner = owner;
        this.repositoryName = repositoryName;
    }

    /**
     * {@inheritDoc}
     */
    @NonNull
    @Override
    public String getOwner() {
        return owner;
    }

    /**
     * {@inheritDoc}
     */
    @Override
    @CheckForNull
    public String getRepositoryName() {
        return repositoryName;
    }

    /**
     * {@inheritDoc}
     */
    @NonNull
    @Override
    public String getRepositoryUri(@NonNull BitbucketRepositoryType type,
                                   @NonNull BitbucketRepositoryProtocol protocol,
                                   @CheckForNull Integer protocolPortOverride,
                                   @NonNull String owner,
                                   @NonNull String repository) {
        // ignore port override on Cloud
        switch (type) {
            case GIT:
                switch (protocol) {
                    case HTTP:
                        return "https://bitbucket.org/" + owner + "/" + repository + ".git";
                    case SSH:
                        return "git@bitbucket.org:" + owner + "/" + repository + ".git";
                    default:
                        throw new IllegalArgumentException("Unsupported repository protocol: " + protocol);
                }
            case MERCURIAL:
                switch (protocol) {
                    case HTTP:
                        return "https://bitbucket.org/" + owner + "/" + repository;
                    case SSH:
                        return "ssh://hg@bitbucket.org/" + owner + "/" + repository;
                    default:
                        throw new IllegalArgumentException("Unsupported repository protocol: " + protocol);
                }
            default:
                throw new IllegalArgumentException("Unsupported repository type: " + type);
        }
    }

    @CheckForNull
    public String getLogin() {
        if (credentials != null) {
            return credentials.getUserName();
        }
        return null;
    }

    /**
     * {@inheritDoc}
     */
    @NonNull
    @Override
    public List<BitbucketPullRequestValue> getPullRequests() throws InterruptedException, IOException {
        String urlTemplate = V2_API_BASE_URL + this.owner + "/" + this.repositoryName + "/pullrequests?page=%d&pagelen=50";
        String url;

        List<BitbucketPullRequestValue> pullRequests = new ArrayList<BitbucketPullRequestValue>();
        int pageNumber = 1;
        String response = getRequest(url = String.format(urlTemplate, pageNumber));
        BitbucketPullRequests page;
        try {
            page = parse(response, BitbucketPullRequests.class);
        } catch (IOException e) {
            throw new IOException("I/O error when parsing response from URL: " + url, e);
        }
        pullRequests.addAll(page.getValues());
        while (page.getNext() != null && pageNumber < MAX_PAGES) {
            if (Thread.interrupted()) {
                throw new InterruptedException();
            }
            pageNumber++;
            response = getRequest(url = String.format(urlTemplate, pageNumber));
            try {
                page = parse(response, BitbucketPullRequests.class);
            } catch (IOException e) {
                throw new IOException("I/O error when parsing response from URL: " + url, e);
            }
            pullRequests.addAll(page.getValues());
        }
        return pullRequests;
    }

    /**
     * {@inheritDoc}
     */
    @Override
    @NonNull
    public BitbucketPullRequest getPullRequestById(@NonNull Integer id) throws IOException, InterruptedException {
        String url = V2_API_BASE_URL + this.owner + "/" + this.repositoryName + "/pullrequests/" + id;
        String response = getRequest(url);
        try {
            return parse(response, BitbucketPullRequestValue.class);
        } catch (IOException e) {
            throw new IOException("I/O error when parsing response from URL: " + url, e);
        }
    }

    /**
     * {@inheritDoc}
     */
    @Override
    @NonNull
    public BitbucketRepository getRepository() throws IOException, InterruptedException {
        if (repositoryName == null) {
            throw new UnsupportedOperationException("Cannot get a repository from an API instance that is not associated with a repository");
        }
        String url = V2_API_BASE_URL + owner + "/" + repositoryName;
        String response = getRequest(url);
        try {
            return parse(response, BitbucketCloudRepository.class);
        } catch (IOException e) {
            throw new IOException("I/O error when parsing response from URL: " + url, e);
        }
    }

    public void deletePullRequestComment(String pullRequestId, String commentId) throws IOException, InterruptedException {
        String path = V1_API_BASE_URL + this.owner + "/" + this.repositoryName + "/pullrequests/" + pullRequestId + "/comments/" + commentId;
        deleteRequest(path);
    }

    /**
     * {@inheritDoc}
     */
    @Override
    public void postCommitComment(@NonNull String hash, @NonNull String comment) throws IOException, InterruptedException {
        String path = V1_API_BASE_URL + this.owner + "/" + this.repositoryName + "/changesets/" + hash + "/comments";
        try {
            NameValuePair content = new NameValuePair("content", comment);
            postRequest(path, new NameValuePair[]{ content });
        } catch (UnsupportedEncodingException e) {
            throw e;
        } catch (IOException e) {
            throw new IOException("Cannot comment on commit, url: " + path, e);
        }
    }

    public void deletePullRequestApproval(String pullRequestId) throws IOException, InterruptedException {
        String path = V2_API_BASE_URL + this.owner + "/" + this.repositoryName + "/pullrequests/" + pullRequestId + "/approve";
        deleteRequest(path);
    }

    /**
     * {@inheritDoc}
     */
    @Override
    public boolean checkPathExists(@NonNull String branch, @NonNull String path) throws IOException, InterruptedException {
        int status = getRequestStatus(V1_API_BASE_URL + owner + "/" + repositoryName + "/raw/" + branch + "/" + path);
        return status == HttpStatus.SC_OK;
    }

    /**
     * {@inheritDoc}
     */
    @NonNull
    @Override
    public String getDefaultBranch() throws IOException, InterruptedException {
        String url = V1_API_BASE_URL + this.owner + "/" + this.repositoryName + "/main-branch";
        String response = getRequest(url);
        ObjectMapper mapper = new ObjectMapper();
        JsonNode name = mapper.readTree(response).get("name");
        if (name != null) {
            return name.getTextValue();
        }
        throw new IOException("I/O error when parsing response from URL: " + url);
    }

    /**
     * {@inheritDoc}
     */
    @NonNull
    @Override
    public List<BitbucketCloudBranch> getBranches() throws IOException, InterruptedException {
        String url = V1_API_BASE_URL + this.owner + "/" + this.repositoryName + "/branches";
        String response = getRequest(url);
        try {
            return parseBranchesJson(response);
        } catch (IOException e) {
            throw new IOException("I/O error when parsing response from URL: " + url, e);
        }
    }

    /**
     * {@inheritDoc}
     */
    @Override
    @CheckForNull
    public BitbucketCommit resolveCommit(@NonNull String hash) throws IOException, InterruptedException {
        String url = V2_API_BASE_URL + owner + "/" + repositoryName + "/commit/" + hash;
        String response;
        try {
            response = getRequest(url);
        } catch (FileNotFoundException e) {
            return null;
        }
        try {
            return parse(response, BitbucketCloudCommit.class);
        } catch (IOException e) {
            throw new IOException("I/O error when parsing response from URL: " + url, e);
        }
    }

    /**
     * {@inheritDoc}
     */
    @NonNull
    @Override
<<<<<<< HEAD
    public String resolveSourceFullHash(@NonNull BitbucketPullRequest pull) throws IOException, InterruptedException {
        String url = V2_API_BASE_URL + pull.getSource().getRepository().getOwnerName() + "/" +
                pull.getSource().getRepository().getRepositoryName() + "/commit/" + pull.getSource().getCommit()
                .getHash();
        String response = getRequest(url);
=======
    @CheckForNull
    public String resolveSourceFullHash(BitbucketPullRequest pull) {
        String response = getRequest(V2_API_BASE_URL + pull.getSource().getRepository().getOwnerName() + "/" +
                pull.getSource().getRepository().getRepositoryName() + "/commit/" + pull.getSource().getCommit().getHash());
>>>>>>> de409ea2
        try {
            return parse(response, BitbucketCloudCommit.class).getHash();
        } catch (IOException e) {
            throw new IOException("I/O error when parsing response from URL: " + url, e);
        }
    }

    /**
     * {@inheritDoc}
     */
    @Override
<<<<<<< HEAD
    public void registerCommitWebHook(@NonNull BitbucketWebHook hook) throws IOException, InterruptedException {
        postRequest(V2_API_BASE_URL + owner + "/" + repositoryName + "/hooks", asJson(hook));
    }

    /**
     * {@inheritDoc}
     */
=======
    public void registerCommitWebHook() {
        try {
            postRequest(V2_API_BASE_URL + owner + "/" + repositoryName + "/hooks", asJson(getHook()));
        } catch (IOException e) {
            LOGGER.log(Level.SEVERE, "cannot register webhook", e);
        }
    }

    private BitbucketWebHook getHook() {
        BitbucketRepositoryHook hooks = new BitbucketRepositoryHook();
        hooks.setActive(true);
        hooks.setDescription("Jenkins hooks");
        hooks.setUrl(Jenkins.getActiveInstance().getRootUrl() + BitbucketSCMSourcePushHookReceiver.FULL_PATH);
        hooks.setEvents(Arrays.asList(HookEventType.PUSH.getKey(),
                HookEventType.PULL_REQUEST_CREATED.getKey(), HookEventType.PULL_REQUEST_UPDATED.getKey()));
        return hooks;
    }

    /** {@inheritDoc} */
>>>>>>> de409ea2
    @Override
    public void removeCommitWebHook(@NonNull BitbucketWebHook hook) throws IOException, InterruptedException {
        if (StringUtils.isBlank(hook.getUuid())) {
            throw new BitbucketException("Hook UUID required");
        }
        deleteRequest(V2_API_BASE_URL + owner + "/" + repositoryName + "/hooks/" + URLEncoder.encode(hook.getUuid(), "UTF-8"));
    }

    /**
     * {@inheritDoc}
     */
    @NonNull
    @Override
    public List<BitbucketRepositoryHook> getWebHooks() throws IOException, InterruptedException {
        String urlTemplate = V2_API_BASE_URL + this.owner + "/" + this.repositoryName + "/hooks?page=%d&pagelen=50";
        String url = urlTemplate;
        try {
            List<BitbucketRepositoryHook> repositoryHooks = new ArrayList<BitbucketRepositoryHook>();
            int pageNumber = 1;
            String response = getRequest(url = String.format(urlTemplate, pageNumber));
            BitbucketRepositoryHooks page = parsePaginatedRepositoryHooks(response);
            repositoryHooks.addAll(page.getValues());
            while (page.getNext() != null && pageNumber < 100) {
                if (Thread.interrupted()) {
                    throw new InterruptedException();
                }
                pageNumber++;
                response = getRequest(url = String.format(urlTemplate, pageNumber));
                page = parsePaginatedRepositoryHooks(response);
                repositoryHooks.addAll(page.getValues());
            }
            return repositoryHooks;
        } catch (IOException e) {
            throw new IOException("I/O error when parsing response from URL: " + url, e);
        }
    }

    /**
     * {@inheritDoc}
     */
    @Override
    public void postBuildStatus(@NonNull BitbucketBuildStatus status) throws IOException {
        String path = V2_API_BASE_URL + this.owner + "/" + this.repositoryName + "/commit/" + status.getHash() + "/statuses/build";;
        postRequest(path, serialize(status));
    }

    /**
     * {@inheritDoc}
     */
    @Override
    public boolean isPrivate() throws IOException, InterruptedException {
        return getRepository().isPrivate();
    }

    private BitbucketRepositoryHooks parsePaginatedRepositoryHooks(String response) throws JsonParseException, JsonMappingException, IOException {
        ObjectMapper mapper = new ObjectMapper();
        BitbucketRepositoryHooks parsedResponse;
        parsedResponse = mapper.readValue(response, BitbucketRepositoryHooks.class);
        return parsedResponse;
    }

    private String asJson(BitbucketWebHook hook) throws JsonGenerationException, JsonMappingException, IOException {
        ObjectMapper mapper = new ObjectMapper();
        return mapper.writeValueAsString(hook);
    }

    /**
     * {@inheritDoc}
     */
    @Override
    @CheckForNull
    public BitbucketTeam getTeam() throws IOException, InterruptedException {
        try {
            String response = getRequest(V2_TEAMS_API_BASE_URL + owner);
            return parse(response, BitbucketCloudTeam.class);
        } catch (IOException e) {
            throw new IOException("I/O error when parsing response from URL: " + V2_TEAMS_API_BASE_URL + owner, e);

        }
    }

    /**
     * The role parameter only makes sense when the request is authenticated, so
     * if there is no auth information ({@link #credentials}) the role will be omited.
     */
    @NonNull
    @Override
    public List<BitbucketCloudRepository> getRepositories(@CheckForNull UserRoleInRepository role)
            throws InterruptedException, IOException {
        String urlTemplate;
        if (role != null && getLogin() != null) {
            urlTemplate = V2_API_BASE_URL + owner + "?role=" + role.getId() + "&page=%s&pagelen=50";
        } else {
            urlTemplate = V2_API_BASE_URL + owner + "?page=%s&pagelen=50";
        }
        String url;
        List<BitbucketCloudRepository> repositories = new ArrayList<BitbucketCloudRepository>();
        Integer pageNumber = 1;
        String response = getRequest(url = String.format(urlTemplate, pageNumber.toString()));
        PaginatedBitbucketRepository page;
        try {
            page = parse(response, PaginatedBitbucketRepository.class);
            repositories.addAll(page.getValues());
        } catch (IOException e) {
            throw new IOException("I/O error when parsing response from URL: " + url, e);
        }
        while (page.getNext() != null && pageNumber < MAX_PAGES) {
                pageNumber++;
                response = getRequest(url = String.format(urlTemplate, pageNumber.toString()));
            try {
                page = parse(response, PaginatedBitbucketRepository.class);
                repositories.addAll(page.getValues());
            } catch (IOException e) {
                throw new IOException("I/O error when parsing response from URL: " + url, e);
            }
        }
        return repositories;
    }

    /** {@inheritDoc} */
    @NonNull
    @Override
    public List<BitbucketCloudRepository> getRepositories() throws IOException, InterruptedException {
        return getRepositories(null);
    }

    private synchronized HttpClient getHttpClient() {
        if (this.client == null) {
            HttpClient client = new HttpClient(connectionManager);
            client.getParams().setConnectionManagerTimeout(10 * 1000);
            client.getParams().setSoTimeout(60 * 1000);

            client.getState().setCredentials(AuthScope.ANY, credentials);
            client.getParams().setAuthenticationPreemptive(true);

            setClientProxyParams("bitbucket.org", client);
            this.client = client;
        }

        return this.client;
    }

    private static void setClientProxyParams(String host, HttpClient client) {
        Jenkins jenkins = Jenkins.getInstance();
        ProxyConfiguration proxyConfig = null;
        if (jenkins != null) {
            proxyConfig = jenkins.proxy;
        }

        Proxy proxy = Proxy.NO_PROXY;
        if (proxyConfig != null) {
            proxy = proxyConfig.createProxy(host);
        }

        if (proxy.type() != Proxy.Type.DIRECT) {
            final InetSocketAddress proxyAddress = (InetSocketAddress) proxy.address();
            LOGGER.fine("Jenkins proxy: " + proxy.address());
            client.getHostConfiguration().setProxy(proxyAddress.getHostString(), proxyAddress.getPort());
            String username = proxyConfig.getUserName();
            String password = proxyConfig.getPassword();
            if (username != null && !"".equals(username.trim())) {
                LOGGER.fine("Using proxy authentication (user=" + username + ")");
                client.getState().setProxyCredentials(AuthScope.ANY,
                        new UsernamePasswordCredentials(username, password));
            }
        }
    }

    private static int executeMethod(HttpClient client, HttpMethod method) throws IOException {
        Jenkins jenkins = Jenkins.getInstance();
        ProxyConfiguration proxyConfig = null;
        if (jenkins != null) {
            proxyConfig = jenkins.proxy;
        }

        Proxy proxy = Proxy.NO_PROXY;
        if (proxyConfig != null) {
            proxy = proxyConfig.createProxy(getMethodHost(method));
        }

        if (proxy.type() != Proxy.Type.DIRECT) {
            final InetSocketAddress proxyAddress = (InetSocketAddress)proxy.address();
            LOGGER.fine("Jenkins proxy: " + proxy.address());

            final HostConfiguration hc = new HostConfiguration(client.getHostConfiguration());
            hc.setProxy(proxyAddress.getHostString(), proxyAddress.getPort());

            String username = proxyConfig.getUserName();
            String password = proxyConfig.getPassword();
            if (username != null && !"".equals(username.trim())) {
                LOGGER.fine("Using proxy authentication (user=" + username + ")");

                final HttpState state = new HttpState();
                state.setProxyCredentials(AuthScope.ANY, new UsernamePasswordCredentials(username, password));
                return client.executeMethod(hc, method, state);
            } else {
                return client.executeMethod(hc, method);
            }
        } else {
            return client.executeMethod(method);
        }
    }

    private String getRequest(String path) throws IOException, InterruptedException {
        HttpClient client = getHttpClient();
        GetMethod httpget = new GetMethod(path);
        try {
            executeMethod(client, httpget);
            String response = new String(httpget.getResponseBody(), "UTF-8");
            if (httpget.getStatusCode() == HttpStatus.SC_NOT_FOUND) {
                throw new FileNotFoundException("URL: " + path);
            }
            if (httpget.getStatusCode() != HttpStatus.SC_OK) {
                throw new BitbucketRequestException(httpget.getStatusCode(),
                        "HTTP request error. Status: " + httpget.getStatusCode() + ": " + httpget.getStatusText()
                                + ".\n" + response);
            }
            return response;
        } catch (BitbucketRequestException | FileNotFoundException e) {
            throw e;
        } catch (IOException e) {
            throw new IOException("Communication error for url: " + path, e);
        } finally {
            httpget.releaseConnection();
        }
    }

    private int getRequestStatus(String path) throws IOException {
        HttpClient client = getHttpClient();
        GetMethod httpget = new GetMethod(path);
        try {
            executeMethod(client, httpget);
            return httpget.getStatusCode();
        } catch (IOException e) {
            throw new IOException("Communication error for url: " + path, e);
        } finally {
            httpget.releaseConnection();
        }
    }

    private static String getMethodHost(HttpMethod method) {
        try {
            return method.getURI().getHost();
        } catch (URIException e) {
            throw new IllegalStateException("Could not obtain host part for method " + method, e);
        }
    }

    private void deleteRequest(String path) throws IOException {
        HttpClient client = getHttpClient();
        DeleteMethod httppost = new DeleteMethod(path);
        try {
            executeMethod(client, httppost);
            if (httppost.getStatusCode() == HttpStatus.SC_NOT_FOUND) {
                throw new FileNotFoundException("URL: " + path);
            }
            if (httppost.getStatusCode() != HttpStatus.SC_NO_CONTENT) {
                throw new BitbucketRequestException(httppost.getStatusCode(), "HTTP request error. Status: " + httppost.getStatusCode() + ": " + httppost.getStatusText());
            }
        } catch (BitbucketRequestException e) {
            throw e;
        } catch (IOException e) {
            throw new IOException("Communication error for url: " + path, e);
        } finally {
            httppost.releaseConnection();
        }
    }

    private String postRequest(PostMethod httppost) throws IOException {
        HttpClient client = getHttpClient();
        try {
            executeMethod(client, httppost);
            if (httppost.getStatusCode() == HttpStatus.SC_NO_CONTENT) {
                // 204, no content
                return "";
            }
            String response = new String(httppost.getResponseBody(), "UTF-8");
            if (httppost.getStatusCode() != HttpStatus.SC_OK && httppost.getStatusCode() != HttpStatus.SC_CREATED) {
                throw new BitbucketRequestException(httppost.getStatusCode(), "HTTP request error. Status: " + httppost.getStatusCode() + ": " + httppost.getStatusText() + ".\n" + response);
            }
            return response;
        } catch (BitbucketRequestException e) {
            throw e;
        } catch (IOException e) {
            try {
                throw new IOException("Communication error for url: " + httppost.getURI(), e);
            } catch (IOException e1) {
                throw new IOException("Communication error", e);
            }
        } finally {
            httppost.releaseConnection();
        }

    }

    private <T> String serialize(T o) throws IOException {
        ObjectMapper mapper = new ObjectMapper();
        return mapper.writeValueAsString(o);
    }

    private String postRequest(String path, String content) throws IOException {
        PostMethod httppost = new PostMethod(path);
        httppost.setRequestEntity(new StringRequestEntity(content, "application/json", "UTF-8"));
        return postRequest(httppost);
    }

    private String postRequest(String path, NameValuePair[] params) throws IOException {
        PostMethod httppost = new PostMethod(path);
        httppost.setRequestBody(params);
        return postRequest(httppost);
    }

    private List<BitbucketCloudBranch> parseBranchesJson(String response) throws IOException {
        List<BitbucketCloudBranch> branches = new ArrayList<BitbucketCloudBranch>();
        ObjectMapper mapper = new ObjectMapper();
        JSONObject obj = JSONObject.fromObject(response);
        for (Object name : obj.keySet()) {
            BitbucketCloudBranch b = mapper.readValue(obj.getJSONObject((String) name).toString(), BitbucketCloudBranch.class);
            if (b.getName() == null) {
                // The branch name is null sometimes in API JSON response (unknown reason)
                b.setName((String) name);
            }
            branches.add(b);
        }
        return branches;
    }

    private <T> T parse(String response, Class<T> clazz) throws IOException {
        ObjectMapper mapper = new ObjectMapper();
        return mapper.readValue(response, clazz);
    }

}<|MERGE_RESOLUTION|>--- conflicted
+++ resolved
@@ -44,6 +44,8 @@
 import com.cloudbees.jenkins.plugins.bitbucket.client.repository.BitbucketRepositoryHooks;
 import com.cloudbees.jenkins.plugins.bitbucket.client.repository.PaginatedBitbucketRepository;
 import com.cloudbees.jenkins.plugins.bitbucket.client.repository.UserRoleInRepository;
+import com.cloudbees.jenkins.plugins.bitbucket.hooks.BitbucketSCMSourcePushHookReceiver;
+import com.cloudbees.jenkins.plugins.bitbucket.hooks.HookEventType;
 import com.cloudbees.plugins.credentials.common.StandardUsernamePasswordCredentials;
 import edu.umd.cs.findbugs.annotations.CheckForNull;
 import edu.umd.cs.findbugs.annotations.NonNull;
@@ -56,21 +58,12 @@
 import java.net.Proxy;
 import java.net.URLEncoder;
 import java.util.ArrayList;
-<<<<<<< HEAD
-=======
 import java.util.Arrays;
 import java.util.Collections;
->>>>>>> de409ea2
 import java.util.List;
 import java.util.logging.Logger;
-<<<<<<< HEAD
 import jenkins.model.Jenkins;
 import net.sf.json.JSONObject;
-=======
-
-import com.cloudbees.jenkins.plugins.bitbucket.hooks.BitbucketSCMSourcePushHookReceiver;
-import com.cloudbees.jenkins.plugins.bitbucket.hooks.HookEventType;
->>>>>>> de409ea2
 import org.apache.commons.httpclient.HostConfiguration;
 import org.apache.commons.httpclient.HttpClient;
 import org.apache.commons.httpclient.HttpStatus;
@@ -339,18 +332,11 @@
      */
     @NonNull
     @Override
-<<<<<<< HEAD
     public String resolveSourceFullHash(@NonNull BitbucketPullRequest pull) throws IOException, InterruptedException {
         String url = V2_API_BASE_URL + pull.getSource().getRepository().getOwnerName() + "/" +
                 pull.getSource().getRepository().getRepositoryName() + "/commit/" + pull.getSource().getCommit()
                 .getHash();
         String response = getRequest(url);
-=======
-    @CheckForNull
-    public String resolveSourceFullHash(BitbucketPullRequest pull) {
-        String response = getRequest(V2_API_BASE_URL + pull.getSource().getRepository().getOwnerName() + "/" +
-                pull.getSource().getRepository().getRepositoryName() + "/commit/" + pull.getSource().getCommit().getHash());
->>>>>>> de409ea2
         try {
             return parse(response, BitbucketCloudCommit.class).getHash();
         } catch (IOException e) {
@@ -362,7 +348,6 @@
      * {@inheritDoc}
      */
     @Override
-<<<<<<< HEAD
     public void registerCommitWebHook(@NonNull BitbucketWebHook hook) throws IOException, InterruptedException {
         postRequest(V2_API_BASE_URL + owner + "/" + repositoryName + "/hooks", asJson(hook));
     }
@@ -370,27 +355,6 @@
     /**
      * {@inheritDoc}
      */
-=======
-    public void registerCommitWebHook() {
-        try {
-            postRequest(V2_API_BASE_URL + owner + "/" + repositoryName + "/hooks", asJson(getHook()));
-        } catch (IOException e) {
-            LOGGER.log(Level.SEVERE, "cannot register webhook", e);
-        }
-    }
-
-    private BitbucketWebHook getHook() {
-        BitbucketRepositoryHook hooks = new BitbucketRepositoryHook();
-        hooks.setActive(true);
-        hooks.setDescription("Jenkins hooks");
-        hooks.setUrl(Jenkins.getActiveInstance().getRootUrl() + BitbucketSCMSourcePushHookReceiver.FULL_PATH);
-        hooks.setEvents(Arrays.asList(HookEventType.PUSH.getKey(),
-                HookEventType.PULL_REQUEST_CREATED.getKey(), HookEventType.PULL_REQUEST_UPDATED.getKey()));
-        return hooks;
-    }
-
-    /** {@inheritDoc} */
->>>>>>> de409ea2
     @Override
     public void removeCommitWebHook(@NonNull BitbucketWebHook hook) throws IOException, InterruptedException {
         if (StringUtils.isBlank(hook.getUuid())) {
