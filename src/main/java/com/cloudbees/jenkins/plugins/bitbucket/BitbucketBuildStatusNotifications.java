--- conflicted
+++ resolved
@@ -25,28 +25,17 @@
 
 import com.cloudbees.jenkins.plugins.bitbucket.api.BitbucketApi;
 import com.cloudbees.jenkins.plugins.bitbucket.api.BitbucketBuildStatus;
-<<<<<<< HEAD
-import edu.umd.cs.findbugs.annotations.CheckForNull;
-import edu.umd.cs.findbugs.annotations.NonNull;
-import hudson.Extension;
-import hudson.FilePath;
-import hudson.model.*;
-=======
 import edu.umd.cs.findbugs.annotations.NonNull;
 import hudson.Extension;
 import hudson.FilePath;
 import hudson.model.Result;
 import hudson.model.Run;
 import hudson.model.TaskListener;
->>>>>>> e220b434
 import hudson.model.listeners.RunListener;
 import hudson.model.listeners.SCMListener;
 import hudson.plugins.mercurial.MercurialSCMSource;
 import hudson.scm.SCM;
 import hudson.scm.SCMRevisionState;
-<<<<<<< HEAD
-import jenkins.scm.api.SCMHead;
-=======
 import java.io.File;
 import java.io.IOException;
 import javax.annotation.CheckForNull;
@@ -54,12 +43,8 @@
 import jenkins.scm.api.SCMHeadObserver;
 import jenkins.scm.api.SCMRevision;
 import jenkins.scm.api.SCMRevisionAction;
->>>>>>> e220b434
 import jenkins.scm.api.SCMSource;
 import org.jenkinsci.plugins.displayurlapi.DisplayURLProvider;
-
-import java.io.File;
-import java.io.IOException;
 
 /**
  * This class encapsulates all Bitbucket notifications logic.
@@ -71,38 +56,6 @@
     private static void createStatus(@NonNull Run<?, ?> build, @NonNull TaskListener listener,
                                      @NonNull BitbucketApi bitbucket, @NonNull String hash)
             throws IOException, InterruptedException {
-<<<<<<< HEAD
-        String revision = extractRevision(build);
-        if (revision != null) {
-            Result result = build.getResult();
-            String url;
-            try {
-                url = DisplayURLProvider.get().getRunURL(build);
-            } catch (IllegalStateException e) {
-                listener.getLogger().println("Can not determine Jenkins root URL. Commit status notifications are disabled until a root URL is configured in Jenkins global configuration.");
-                return;
-            }
-            BitbucketBuildStatus status = null;
-            String name = build.getParent().getFullName();
-            String displayName = build.getFullDisplayName();
-            if (Result.SUCCESS.equals(result)) {
-                status = new BitbucketBuildStatus(revision, "This commit looks good", "SUCCESSFUL", url, name, displayName);
-            } else if (Result.UNSTABLE.equals(result)) {
-                status = new BitbucketBuildStatus(revision, "This commit has test failures", "FAILED", url, name, displayName);
-            } else if (Result.FAILURE.equals(result)) {
-                status = new BitbucketBuildStatus(revision, "There was a failure building this commit", "FAILED", url, name, displayName);
-            } else if (result != null) { // ABORTED etc.
-                status = new BitbucketBuildStatus(revision, "Something is wrong with the build of this commit", "FAILED", url, name, displayName);
-            } else {
-                status = new BitbucketBuildStatus(revision, "The tests have started...", "INPROGRESS", url, name, displayName);
-            }
-            if (status != null) {
-                getNotifier(bitbucket).buildStatus(status);
-            }
-            if (result != null) {
-                listener.getLogger().println("[Bitbucket] Build result notified");
-            }
-=======
         String url;
         try {
             url = DisplayURLProvider.get().getRunURL(build);
@@ -111,10 +64,9 @@
                     "Can not determine Jenkins root URL. Commit status notifications are disabled until a root URL is"
                             + " configured in Jenkins global configuration.");
             return;
->>>>>>> e220b434
         }
         String key = build.getParent().getFullName(); // use the job full name as the key for the status
-        String name = build.getDisplayName(); // use the build number as the display name of the status
+        String name = build.getFullDisplayName(); // use the build number as the display name of the status
         BitbucketBuildStatus status;
         Result result = build.getResult();
         if (Result.SUCCESS.equals(result)) {
